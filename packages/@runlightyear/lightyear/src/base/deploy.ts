import { DeployActionProps, ActionData } from "./action";
import {
  WebhookData,
  DefineWebhookProps,
  SubscribeFunc,
  UnsubscribeFunc,
  RefreshSubscriptionFunc,
  ReceiveWebhookFunc,
} from "./webhook";
import baseRequest from "./baseRequest";
import { Initializer } from "./Initializer";
import invariant from "tiny-invariant";
import { prefixedRedactedConsole } from "../logging";
import { Auths, RunFunc, Secrets, Variables } from "../run";
import { subscribeProps } from "../subscriptionActivities";
import { getEnvName } from "../util/getEnvName";
import { DefineAuthorizerProps } from "./authorizer";
<<<<<<< HEAD
import { DefineCustomAppWebhookProps } from "./customAppWebhook";
=======
import { DefineCustomAppProps } from "./customApp";
>>>>>>> ef13ac4a

interface Props {
  envName: string;
}

export interface DeployFuncProps {
  auths: Auths;
  variables: Variables;
  secrets: Secrets;
  webhook: string | null;
}

export type DeployFunc = (
  props: DeployFuncProps
) =>
  | Initializer
  | Initializer[]
  | Promise<Initializer>
  | Promise<Initializer[]>;

export type DeployItem = {
  // type: "action" | "auth" | "variable" | "secret" | "subscription" | "webhook";
<<<<<<< HEAD
  type: "action" | "webhook" | "authorizer" | "customAppWebhook";
=======
  type: "customApp" | "action" | "webhook" | "authorizer";
>>>>>>> ef13ac4a
  // data: DeployActionProps | AuthProps | WebhookProps;
  customAppProps?: DefineCustomAppProps;
  actionProps?: DeployActionProps;
  // authProps?: AuthProps;
  webhookProps?: DefineWebhookProps;
  authorizerProps?: DefineAuthorizerProps;
  customAppWebhookProps?: DefineCustomAppWebhookProps;
  // subscribeArgs?: (props: SubscribeArgsProps) => Promise<object>;
  deploy?: (props: DeployFuncProps) => Promise<string>;
};

export function getDeployList() {
  return globalThis.deployList;
}

export function pushToDeployList(item: DeployItem) {
  console.debug("pushing item to deployList", item);
  if (!globalThis.deployList) {
    globalThis.deployList = [];
  }
  globalThis.deployList.push(item);
}


/**
 * @internal
 *
 * @param envName
 */
export async function deploy({ envName }: Props) {
  console.debug("deployList", JSON.stringify(globalThis.deployList, null, 2));

  const names = globalThis.deployList.map((item) => {
    if (item.type === "customApp") {
      return item.customAppProps?.name;
    } else if (item.type === "action") {
      return item.actionProps?.name;
    } else if (item.type === "webhook") {
      return item.webhookProps?.name;
    } else if (item.type === "authorizer") {
      return `${item.authorizerProps?.customApp} authorizer`;
    } else if (item.type === "customAppWebhook") {
      return `${item.customAppWebhookProps?.customApp} custom app webhook`;
    }
  });

  console.info(`Deploying ${names.join(", ")}`);

  const response = await baseRequest({
    method: "POST",
    uri: `/api/v1/envs/${envName}/deploy`,
    data: globalThis.deployList,
  });

  console.debug("back from baseRequest");

  if (!response.ok) {
    console.error(await response.json());
    throw new Error(`deploy failed`);
  }

  console.debug("response was OK");

  console.info("Deploy succeeded");
}

export interface DeployData {
  actions: {
    [actionName: string]: ActionData;
  };
  webhooks: {
    [webhookName: string]: WebhookData;
  };
}

/**
 * @internal
 */
export async function getDeployData(): Promise<DeployData> {
  console.debug("in getDeployData");
  const envName = getEnvName();
  invariant(envName, "Missing ENV_NAME");

  const response = await baseRequest({
    method: "GET",
    uri: `/api/v1/envs/${envName}/deploy/data`,
  });

  const data = <DeployData>await response.json();

  for (const actionData of [
    ...Object.values(data.actions),
    ...Object.values(data.webhooks),
  ]) {
    const { auths, secrets } = actionData;

    if (auths) {
      for (const auth of Object.values(auths)) {
        const { accessToken, refreshToken, apiKey } = auth;
        accessToken && prefixedRedactedConsole.addSecrets([accessToken]);
        refreshToken && prefixedRedactedConsole.addSecrets([refreshToken]);
        apiKey && prefixedRedactedConsole.addSecrets([apiKey]);
      }
    }

    if (secrets) {
      prefixedRedactedConsole.addSecrets(Object.values(secrets));
    }
  }

  return data;
}<|MERGE_RESOLUTION|>--- conflicted
+++ resolved
@@ -15,11 +15,7 @@
 import { subscribeProps } from "../subscriptionActivities";
 import { getEnvName } from "../util/getEnvName";
 import { DefineAuthorizerProps } from "./authorizer";
-<<<<<<< HEAD
-import { DefineCustomAppWebhookProps } from "./customAppWebhook";
-=======
 import { DefineCustomAppProps } from "./customApp";
->>>>>>> ef13ac4a
 
 interface Props {
   envName: string;
@@ -42,11 +38,7 @@
 
 export type DeployItem = {
   // type: "action" | "auth" | "variable" | "secret" | "subscription" | "webhook";
-<<<<<<< HEAD
-  type: "action" | "webhook" | "authorizer" | "customAppWebhook";
-=======
-  type: "customApp" | "action" | "webhook" | "authorizer";
->>>>>>> ef13ac4a
+  type: "customApp" | "action" | "webhook" | "authorizer" | "customAppWebhook";
   // data: DeployActionProps | AuthProps | WebhookProps;
   customAppProps?: DefineCustomAppProps;
   actionProps?: DeployActionProps;
